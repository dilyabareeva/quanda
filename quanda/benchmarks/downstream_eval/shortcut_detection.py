import copy
from typing import Callable, List, Optional, Union

import lightning as L
import torch
from tqdm import tqdm

from quanda.benchmarks.base import Benchmark
from quanda.metrics.downstream_eval.shortcut_detection import (
    ShortcutDetectionMetric,
)
from quanda.utils.datasets.transformed.sample import (
    SampleTransformationDataset,
)
from quanda.utils.training.trainer import BaseTrainer


class ShortcutDetection(Benchmark):
    """Benchmark for shortcut detection evaluation task.

    A class is selected and a portion of the images of that class are perturbed with a trigger.
    The model is then trained on this dataset, and learns a shortcut to use the trigger to predict the class.
    The goal is to detect this shortcut using the attributions of the model.

    Note that all explanations are generated with respect to the class of the shortcut samples, to detect the shortcut.

    The average attributions for triggered examples from the class, clean examples from the class,
    and clean examples from other classes are computed.

    This metric is inspired by the Domain Mismatch Detection Test of (1) and Backdoor Poisoning Detection of (2).

    Parameters
    ----------
    1) Koh, Pang Wei, and Percy Liang. "Understanding black-box predictions via influence functions."
        International conference on machine learning. PMLR, 2017.
    2) Søgaard, Anders. "Revisiting methods for finding influential examples." arXiv preprint arXiv:2111.04683 (2021).
    """

    def __init__(
        self,
        *args,
        **kwargs,
    ):
        """Initializer for the benchmark object. This initializer should not be used directly.
        To instantiate the benchmark, use the `generate`, `assemble` or `download` class methods instead."""
        super().__init__()

        self.model: Union[torch.nn.Module, L.LightningModule]
        self.train_dataset: torch.utils.data.Dataset
        self.eval_dataset: torch.utils.data.Dataset
        self.shortcut_dataset: SampleTransformationDataset
        self.dataset_transform: Optional[Callable]
        self.shortcut_indices: Union[List[int], torch.Tensor]
        self.shortcut_cls: int
        self.shortcut_train_dl: torch.utils.data.DataLoader
        self.shortcut_val_dl: Optional[torch.utils.data.DataLoader]
        self.original_train_dl: torch.utils.data.DataLoader
        self.p: float
        self.sample_fn: Callable
        self.n_classes: int

    @classmethod
    def generate(
        cls,
        model: Union[torch.nn.Module, L.LightningModule],
        train_dataset: Union[str, torch.utils.data.Dataset],
        n_classes: int,
<<<<<<< HEAD
        eval_dataset: torch.utils.data.Dataset,
        poisoned_cls: int,
=======
        shortcut_cls: int,
>>>>>>> 57b8b85f
        trainer: Union[L.Trainer, BaseTrainer],
        sample_fn: Callable,
        dataset_split: str = "train",
        dataset_transform: Optional[Callable] = None,
        val_dataset: Optional[torch.utils.data.Dataset] = None,
        p: float = 0.3,
        trainer_fit_kwargs: Optional[dict] = None,
        seed: int = 27,
        batch_size: int = 8,
        *args,
        **kwargs,
    ):
        """Generate the benchmark from scratch, with the specified parameters.

        Parameters
        ----------
        model : Union[torch.nn.Module, L.LightningModule]
            Model to be evaluated.
        train_dataset : Union[str, torch.utils.data.Dataset]
            Training dataset to be used for the benchmark. If a string is passed, it should be a HuggingFace dataset.
        n_classes : int
            Number of classes in the dataset.
<<<<<<< HEAD
        eval_dataset : torch.utils.data.Dataset
            Dataset to be used for the evaluation.
        poisoned_cls : int
=======
        shortcut_cls : int
>>>>>>> 57b8b85f
            The class to add triggers to.
        trainer : Union[L.Trainer, BaseTrainer]
            Trainer to be used for training the model.
        sample_fn : Callable
            Function to add triggers to samples of the dataset.
        dataset_split : str, optional
            Split used for HuggingFace datasets, defaults to "train"
        dataset_transform : Optional[Callable], optional
            Default transform of the dataset, defaults to None
        val_dataset : Optional[torch.utils.data.Dataset], optional
            Validation dataset to use during training, defaults to None
        p : float, optional
            The probability of poisoning with the trigger per sample, by default 0.3
        trainer_fit_kwargs : Optional[dict], optional
            Keyword arguments to supply the trainer, by default None
        seed : int, optional
            seed for reproducibility, defaults to 27
        batch_size : int, optional
            Batch size to use during training, defaults to 8

        Returns
        -------
        ShortcutDetection
            An instance of the ShortcutDetection benchmark.
        """
        obj = cls()
        obj.set_devices(model)
        obj.train_dataset = obj.process_dataset(train_dataset, dataset_split)
        obj.eval_dataset = eval_dataset
        obj._generate(
            model=model,
            train_dataset=train_dataset,
            val_dataset=val_dataset,
            p=p,
            shortcut_cls=shortcut_cls,
            sample_fn=sample_fn,
            dataset_transform=dataset_transform,
            n_classes=n_classes,
            trainer=trainer,
            trainer_fit_kwargs=trainer_fit_kwargs,
            seed=seed,
            batch_size=batch_size,
        )
        return obj

    def _generate(
        self,
        train_dataset: Union[str, torch.utils.data.Dataset],
        model: Union[torch.nn.Module, L.LightningModule],
        n_classes: int,
        shortcut_cls: int,
        sample_fn: Callable,
        trainer: Union[L.Trainer, BaseTrainer],
        dataset_transform: Optional[Callable],
        val_dataset: Optional[torch.utils.data.Dataset] = None,
        p: float = 0.3,
        trainer_fit_kwargs: Optional[dict] = None,
        seed: int = 27,
        batch_size: int = 8,
    ):
        """Generate the benchmark from scratch, with the specified parameters. Used internally, through the `generate` method.

        Parameters
        ----------
        model : Union[torch.nn.Module, L.LightningModule]
            Model to be evaluated.
        train_dataset : Union[str, torch.utils.data.Dataset]
            Training dataset to be used for the benchmark. If a string is passed, it should be a HuggingFace dataset.
        n_classes : int
            Number of classes in the dataset.
        shortcut_cls : int
            The class to add triggers to.
        trainer : Union[L.Trainer, BaseTrainer]
            Trainer to be used for training the model.
        sample_fn : Callable
            Function to add triggers to samples of the dataset.
        dataset_transform : Optional[Callable], optional
            Default transform of the dataset, defaults to None
        val_dataset : Optional[torch.utils.data.Dataset], optional
            Validation dataset to use during training, defaults to None
        p : float, optional
            The probability of poisoning with the trigger per sample, by default 0.3
        trainer_fit_kwargs : Optional[dict], optional
            Keyword arguments to supply the trainer, by default None
        seed : int, optional
            seed for reproducibility, defaults to 27
        batch_size : int, optional
            Batch size to use during training, defaults to 8

        Raises
        ------
        ValueError
            If the model is not a LightningModule when the trainer is a Lightning Trainer.
        ValueError
            If the model is not a torch.nn.Module when the trainer is a BaseTrainer.
        ValueError
            If the trainer is neither a Lightning Trainer nor a BaseTrainer.
        """
        self.p = p
        self.n_classes = n_classes
        self.dataset_transform = dataset_transform
        self.shortcut_dataset = SampleTransformationDataset(
            dataset=self.train_dataset,
            p=p,
            dataset_transform=dataset_transform,
            cls_idx=shortcut_cls,
            n_classes=n_classes,
            sample_fn=sample_fn,
            seed=seed,
        )
        self.shortcut_indices = self.shortcut_dataset.transform_indices
        self.shortcut_cls = shortcut_cls
        self.sample_fn = sample_fn
        self.shortcut_train_dl = torch.utils.data.DataLoader(self.shortcut_dataset, batch_size=batch_size)
        self.original_train_dl = torch.utils.data.DataLoader(self.train_dataset, batch_size=batch_size)
        if val_dataset:
            shortcut_val_dataset = SampleTransformationDataset(
                dataset=self.train_dataset,
                dataset_transform=self.dataset_transform,
                p=self.p,
                cls_idx=shortcut_cls,
                sample_fn=sample_fn,
                n_classes=self.n_classes,
            )
            self.shortcut_val_dl = torch.utils.data.DataLoader(shortcut_val_dataset, batch_size=batch_size)
        else:
            self.shortcut_val_dl = None

        self.model = copy.deepcopy(model)

        trainer_fit_kwargs = trainer_fit_kwargs or {}

        if isinstance(trainer, L.Trainer):
            if not isinstance(self.model, L.LightningModule):
                raise ValueError("Model should be a LightningModule if Trainer is a Lightning Trainer")

            trainer.fit(
                model=self.model,
                train_dataloaders=self.shortcut_train_dl,
                val_dataloaders=self.shortcut_val_dl,
                **trainer_fit_kwargs,
            )

        elif isinstance(trainer, BaseTrainer):
            if not isinstance(self.model, torch.nn.Module):
                raise ValueError("Model should be a torch.nn.Module if Trainer is a BaseTrainer")

            trainer.fit(
                model=self.model,
                train_dataloaders=self.shortcut_train_dl,
                val_dataloaders=self.shortcut_val_dl,
                **trainer_fit_kwargs,
            )

        else:
            raise ValueError("Trainer should be a Lightning Trainer or a BaseTrainer")

    @classmethod
    def download(cls, name: str, eval_dataset: torch.utils.data.Dataset, batch_size: int = 32, *args, **kwargs):
        """
        This method loads precomputed benchmark components from a file and creates an instance from the state dictionary.

        Parameters
        ----------
        name : str
            Name of the benchmark to be loaded.
        eval_dataset : torch.utils.data.Dataset
            Dataset to be used for the evaluation.
        """
        bench_state = cls.download_bench_state(name)

        return cls.assemble(
            model=bench_state["model"],
            train_dataset=bench_state["train_dataset"],
            n_classes=bench_state["n_classes"],
<<<<<<< HEAD
            eval_dataset=eval_dataset,
            poisoned_indices=bench_state["poisoned_indices"],
            poisoned_cls=bench_state["poisoned_cls"],
=======
            shortcut_indices=bench_state["shortcut_indices"],
            shortcut_cls=bench_state["shortcut_cls"],
>>>>>>> 57b8b85f
            sample_fn=bench_state["sample_fn"],
            dataset_transform=bench_state["dataset_transform"],
            p=bench_state["p"],
            global_method=bench_state["global_method"],
            batch_size=batch_size,
        )

    @classmethod
    def assemble(
        cls,
        model: Union[torch.nn.Module, L.LightningModule],
        train_dataset: Union[str, torch.utils.data.Dataset],
        n_classes: int,
        eval_dataset: torch.utils.data.Dataset,
        sample_fn: Callable,
        shortcut_cls: int,
        dataset_split: str = "train",
        shortcut_indices: Optional[List[int]] = None,
        dataset_transform: Optional[Callable] = None,
        p: float = 0.3,  # TODO: type specification
        batch_size: int = 8,
        *args,
        **kwargs,
    ):
        """
        Assembles the benchmark from existing components.

        Parameters
        ----------
        model : Union[torch.nn.Module, L.LightningModule]
            Model to be used for the benchmark. This model should be trained on the mislabeled dataset.
        train_dataset : Union[str, torch.utils.data.Dataset]
            Training dataset to be used for the benchmark. If a string is passed, it should be a HuggingFace dataset.
        n_classes : int
            Number of classes in the dataset.
        eval_dataset : torch.utils.data.Dataset
            Dataset to be used for the evaluation.
        sample_fn : Callable
            Function to add triggers to samples of the dataset.
        dataset_split : str, optional
            The dataset split, only used for HuggingFace datasets, by default "train".
        shortcut_indices : Optional[List[int]], optional
            Binary list of indices to poison, defaults to None
        dataset_transform : Optional[Callable], optional
            Transform to be applied to the dataset, by default None
        p : float, optional
            The probability of mislabeling per sample, by default 0.3
        batch_size : int, optional
            Batch size that is used for training, by default 8
        """
        obj = cls()
        obj.model = model
        obj.train_dataset = obj.process_dataset(train_dataset, dataset_split)
        obj.eval_dataset = eval_dataset
        obj.p = p
        obj.dataset_transform = dataset_transform
        obj.n_classes = n_classes

        obj.shortcut_dataset = SampleTransformationDataset(
            dataset=obj.train_dataset,
            p=p,
            cls_idx=shortcut_cls,
            dataset_transform=dataset_transform,
            sample_fn=sample_fn,
            n_classes=n_classes,
            transform_indices=shortcut_indices,
        )
        obj.shortcut_cls = shortcut_cls
        obj.shortcut_indices = obj.shortcut_dataset.transform_indices
        obj.sample_fn = sample_fn
        obj.shortcut_train_dl = torch.utils.data.DataLoader(obj.shortcut_dataset, batch_size=batch_size)
        obj.original_train_dl = torch.utils.data.DataLoader(obj.train_dataset, batch_size=batch_size)

        obj.set_devices(model)

        return obj

    def evaluate(
        self,
        explainer_cls: type,
        expl_kwargs: Optional[dict] = None,
        filter_by_prediction: bool = True,
        filter_by_class: bool = True,
        batch_size: int = 8,
        *args,
        **kwargs,
    ):
        """
        Evaluate the given data attributor.

        Parameters
        ----------
        explainer_cls : type
            Class of the explainer to be used for the evaluation.
        expl_kwargs : Optional[dict], optional
            Additional keyword arguments for the explainer, by default None
        filter_by_prediction : bool, optional
            Whether to filter the test samples to only calculate the metric on those samples, where the shortcut class
            is predicted, by default True
        filter_by_class: bool, optional
            Whether to filter the test samples to only calculate the metric on those samples, where the shortcut class
            is not assigned as the class, by default True
        batch_size : int, optional
            Batch size to be used for the evaluation, default to 8
        Returns
        -------
        dict
            Dictionary containing the evaluation results.
        """
        expl_kwargs = expl_kwargs or {}
        explainer = explainer_cls(model=self.model, train_dataset=self.train_dataset, **expl_kwargs)

<<<<<<< HEAD
        poisoned_expl_ds = SampleTransformationDataset(
            dataset=self.eval_dataset,
=======
        shortcut_expl_ds = SampleTransformationDataset(
            dataset=expl_dataset,
>>>>>>> 57b8b85f
            dataset_transform=self.dataset_transform,
            n_classes=self.n_classes,
            sample_fn=self.sample_fn,
            p=1.0,
        )
        expl_dl = torch.utils.data.DataLoader(shortcut_expl_ds, batch_size=batch_size)
        metric = ShortcutDetectionMetric(
            model=self.model,
            train_dataset=self.shortcut_dataset,
            shortcut_indices=self.shortcut_indices,
            shortcut_cls=self.shortcut_cls,
            filter_by_prediction=filter_by_prediction,
            filter_by_class=filter_by_class,
        )
        pbar = tqdm(expl_dl)
        n_batches = len(expl_dl)

        for i, (input, labels) in enumerate(pbar):
            pbar.set_description("Metric evaluation, batch %d/%d" % (i + 1, n_batches))

            input, labels = input.to(self.device), labels.to(self.device)
            targets = torch.ones_like(labels) * self.shortcut_cls

            explanations = explainer.explain(
                test=input,
                targets=targets,
            )
            metric.update(explanations, test_tensor=input, test_labels=labels)

        return metric.compute()<|MERGE_RESOLUTION|>--- conflicted
+++ resolved
@@ -65,12 +65,8 @@
         model: Union[torch.nn.Module, L.LightningModule],
         train_dataset: Union[str, torch.utils.data.Dataset],
         n_classes: int,
-<<<<<<< HEAD
         eval_dataset: torch.utils.data.Dataset,
-        poisoned_cls: int,
-=======
         shortcut_cls: int,
->>>>>>> 57b8b85f
         trainer: Union[L.Trainer, BaseTrainer],
         sample_fn: Callable,
         dataset_split: str = "train",
@@ -93,13 +89,11 @@
             Training dataset to be used for the benchmark. If a string is passed, it should be a HuggingFace dataset.
         n_classes : int
             Number of classes in the dataset.
-<<<<<<< HEAD
         eval_dataset : torch.utils.data.Dataset
             Dataset to be used for the evaluation.
-        poisoned_cls : int
-=======
+        eval_dataset : torch.utils.data.Dataset
+            Dataset to be used for the evaluation.
         shortcut_cls : int
->>>>>>> 57b8b85f
             The class to add triggers to.
         trainer : Union[L.Trainer, BaseTrainer]
             Trainer to be used for training the model.
@@ -275,14 +269,9 @@
             model=bench_state["model"],
             train_dataset=bench_state["train_dataset"],
             n_classes=bench_state["n_classes"],
-<<<<<<< HEAD
             eval_dataset=eval_dataset,
-            poisoned_indices=bench_state["poisoned_indices"],
-            poisoned_cls=bench_state["poisoned_cls"],
-=======
             shortcut_indices=bench_state["shortcut_indices"],
             shortcut_cls=bench_state["shortcut_cls"],
->>>>>>> 57b8b85f
             sample_fn=bench_state["sample_fn"],
             dataset_transform=bench_state["dataset_transform"],
             p=bench_state["p"],
@@ -395,13 +384,8 @@
         expl_kwargs = expl_kwargs or {}
         explainer = explainer_cls(model=self.model, train_dataset=self.train_dataset, **expl_kwargs)
 
-<<<<<<< HEAD
-        poisoned_expl_ds = SampleTransformationDataset(
+        shortcut_expl_ds = SampleTransformationDataset(
             dataset=self.eval_dataset,
-=======
-        shortcut_expl_ds = SampleTransformationDataset(
-            dataset=expl_dataset,
->>>>>>> 57b8b85f
             dataset_transform=self.dataset_transform,
             n_classes=self.n_classes,
             sample_fn=self.sample_fn,
