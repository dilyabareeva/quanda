--- conflicted
+++ resolved
@@ -49,17 +49,10 @@
         self.train_dataset: torch.utils.data.Dataset
         self.shortcut_dataset: SampleTransformationDataset
         self.dataset_transform: Optional[Callable]
-<<<<<<< HEAD
-        self.shortcut_indices: List[int]
+        self.shortcut_indices: Union[List[int], torch.Tensor]
         self.shortcut_cls: int
         self.shortcut_train_dl: torch.utils.data.DataLoader
         self.shortcut_val_dl: Optional[torch.utils.data.DataLoader]
-=======
-        self.poisoned_indices: Union[List[int], torch.Tensor]
-        self.poisoned_cls: int
-        self.poisoned_train_dl: torch.utils.data.DataLoader
-        self.poisoned_val_dl: Optional[torch.utils.data.DataLoader]
->>>>>>> 3e6d3ac4
         self.original_train_dl: torch.utils.data.DataLoader
         self.p: float
         self.sample_fn: Callable
@@ -307,13 +300,8 @@
             Function to add triggers to samples of the dataset.
         dataset_split : str, optional
             The dataset split, only used for HuggingFace datasets, by default "train".
-<<<<<<< HEAD
         shortcut_indices : Optional[List[int]], optional
-            List of indices to poison, defaults to None
-=======
-        poisoned_indices : Optional[List[int]], optional
             Binary list of indices to poison, defaults to None
->>>>>>> 3e6d3ac4
         dataset_transform : Optional[Callable], optional
             Transform to be applied to the dataset, by default None
         p : float, optional
