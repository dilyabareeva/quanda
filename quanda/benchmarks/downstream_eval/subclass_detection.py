--- conflicted
+++ resolved
@@ -354,15 +354,12 @@
         )
 
         checkpoint_paths = []
-<<<<<<< HEAD
-        for ckpt_name, ckpt in zip(bench_state["checkpoints"], bench_state["checkpoints_binary"]):
-            save_path = os.path.join(cache_dir, f"{name}_checkpoints", ckpt_name)
-=======
         for ckpt_name, ckpt in zip(
             bench_state["checkpoints"], bench_state["checkpoints_binary"]
         ):
-            save_path = os.path.join(cache_dir, ckpt_name)
->>>>>>> f237f3da
+            save_path = os.path.join(
+                cache_dir, f"{name}_checkpoints", ckpt_name
+            )
             torch.save(ckpt, save_path)
             checkpoint_paths.append(save_path)
 
