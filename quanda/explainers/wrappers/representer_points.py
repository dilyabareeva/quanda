--- conflicted
+++ resolved
@@ -16,10 +16,7 @@
 
 """
 
-<<<<<<< HEAD
-=======
 import logging
->>>>>>> 46883df9
 import os
 import warnings
 from functools import reduce
