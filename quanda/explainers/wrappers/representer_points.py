"""
The original code is from the following repository:
    https://github.com/chihkuanyeh/Representer_Point_Selection
Unlike other wrapper, this one does not wrap around a Python package. Instead, we copied large parts of the code and
adapted it to our interface. The original code is licensed under the MIT License.

The original license is included below.

THE SOFTWARE IS PROVIDED "AS IS", WITHOUT WARRANTY OF ANY KIND, EXPRESS OR
IMPLIED, INCLUDING BUT NOT LIMITED TO THE WARRANTIES OF MERCHANTABILITY,
FITNESS FOR A PARTICULAR PURPOSE AND NONINFRINGEMENT. IN NO EVENT SHALL THE
AUTHORS OR COPYRIGHT HOLDERS BE LIABLE FOR ANY CLAIM, DAMAGES OR OTHER
LIABILITY, WHETHER IN AN ACTION OF CONTRACT, TORT OR OTHERWISE, ARISING FROM,
OUT OF OR IN CONNECTION WITH THE SOFTWARE OR THE USE OR OTHER DEALINGS IN THE
SOFTWARE.

"""
<<<<<<< HEAD
import logging
=======

>>>>>>> 2a2dfe6d
import os
import warnings
from functools import reduce
from typing import Any, Callable, List, Optional, Union

import lightning as L
import torch
import torch.nn as nn
import torch.optim as optim
from captum._utils.av import AV  # type: ignore
from torch import Tensor
from tqdm import tqdm

from quanda.explainers.base import Explainer
from quanda.utils.common import default_tensor_type

logger = logging.getLogger(__name__)


class RepresenterSoftmax(nn.Module):
    def __init__(self, W, device):
        super(RepresenterSoftmax, self).__init__()
        self.W = nn.Parameter(W.to(device), requires_grad=True)

    def forward(self, x, y):
        # Compute logits and apply numerical stability trick
        D = x @ self.W
        D = D - D.max(dim=1, keepdim=True).values

        # Negative log likelihood loss (cross-entropy loss equivalent)
        Phi = torch.sum(torch.logsumexp(D, dim=1) - torch.sum(D * y, dim=1))

        # L2 regularization term
        L2 = torch.sum(self.W**2)

        return Phi, L2


def softmax_torch(temp, N):
    max_value, _ = torch.max(temp, 1, keepdim=True)
    temp = temp - max_value
    D_exp = torch.exp(temp)
    D_exp_sum = torch.sum(D_exp, dim=1).view(N, 1)
    return D_exp.div(D_exp_sum.expand_as(D_exp))


def av_samples(av_dataset: AV.AVDataset) -> Tensor:
    warnings.warn(
        "This method is only a good idea for small datasets and small architectures. Otherwise, this will consume "
        "a lot of memory."
    )
    samples = []

    for i in range(len(av_dataset)):  # type: ignore
        samples.append(av_dataset[i])

    return torch.cat(samples)


class RepresenterPoints(Explainer):
    """
    A wrapper class for explaining the predictions of a deep neural network using representer points.

    The method decomposes the pre-activation prediction of a neural network into a linear combination
    of activations from the training points. The weights, or representer values, indicate the influence
    of each training point: positive values correspond to excitatory points, while negative values
    correspond to inhibitory points.

    References:
        1) Yeh, Chih-Kuan, Kim, Joon, Yen, Ian En-Hsu, Ravikumar, Pradeep K.: "Representer Point
        Selection for Explaining Deep Neural Networks." Advances in Neural Information Processing
        Systems, vol. 31 (2018).

    """

    def __init__(
        self,
        model: Union[torch.nn.Module, L.LightningModule],
        model_id: str,
        train_dataset: torch.utils.data.Dataset,
        features_layer: str,
        classifier_layer: str,
        cache_dir: str = "./cache",
        features_postprocess: Optional[Callable] = None,
        lmbd: float = 0.003,
        epoch: int = 3000,
        lr: float = 3e-4,
        min_loss: float = 10000.0,
        epsilon: float = 1e-10,
        normalize: bool = False,
        batch_size: int = 32,
        load_from_disk: bool = True,
        show_progress: bool = True,
    ):
        logger.info("Initializing Representer Point Selection explainer...")
        super(RepresenterPoints, self).__init__(
            model=model,
            train_dataset=train_dataset,
            model_id=model_id,
            cache_dir=cache_dir,
        )
        self.normalize = normalize
        self.features_layer = features_layer
        self.classifier_layer = classifier_layer
        self.lmbd = lmbd
        self.epoch = epoch
        self.lr = lr
        self.min_loss: Any = min_loss
        self.epsilon = epsilon
        self.features_postprocess = features_postprocess
        self.show_progress = show_progress

        self.dataloader = torch.utils.data.DataLoader(self.train_dataset, batch_size=batch_size, shuffle=False)

        with default_tensor_type(self.device):
            act_dataset = AV.generate_dataset_activations(
                path=cache_dir,
                model=model,
                model_id=model_id,
                layers=[features_layer],
                dataloader=self.dataloader,
                load_from_disk=load_from_disk,
                return_activations=True,
            )[0]

        self.current_acts: torch.Tensor
        self.learned_weights: torch.Tensor
        self.coefficients: torch.Tensor

        self.samples = av_samples(act_dataset)

        if self.features_postprocess is not None:
            self.samples = self.features_postprocess(self.samples)

        self.labels = torch.tensor([train_dataset[i][1] for i in range(self.dataset_length)], device=self.device).type(
            torch.int
        )

        self.mean = self.samples.mean(dim=0)
        self.std_dev = torch.sqrt(torch.sum((self.samples - self.mean) ** 2, dim=0) / self.samples.shape[0])
        self.samples = self._normalize_features(self.samples) if normalize else self.samples

        """
        if load_from_disk:
            try:
                self.coefficients = torch.load(os.path.join(self.cache_dir, f"{self.model_id}_repr_weights.pt"))
            except FileNotFoundError:
                self.train()
        else:
        """
        self.train()

    def _normalize_features(self, features):
        return (features - self.mean) / self.std_dev

    def _get_activations(self, x: torch.Tensor, layer: str) -> torch.Tensor:
        """
        Returns the activations of a specific layer for a given input batch.

        Args:
            x (torch.Tensor): The input batch of data.

        Returns:
            torch.Tensor: The activations of the specified layer.
        """

        # Define a hook function to store the activations
        def hook_fn(module, input, output):
            self.current_acts = output

        # Register the hook to the specified layer
        target_layer = dict([*self.model.named_modules()])[layer]
        hook_handle = target_layer.register_forward_hook(hook_fn)

        # Forward pass
        self.model(x)

        # Remove the hook
        hook_handle.remove()

        return self.current_acts

    def explain(self, test: torch.Tensor, targets: Union[List[int], torch.Tensor]) -> torch.Tensor:
        test = test.to(self.device)
        targets = self._process_targets(targets)

        f = self._get_activations(test, self.features_layer)

        if self.features_postprocess is not None:
            f = self.features_postprocess(f)

        if self.normalize:
            f = self._normalize_features(f)

        cross_corr = torch.einsum("ik,jk->ij", f, self.samples).unsqueeze(-1)

        explanations = self.coefficients * cross_corr

        indices = targets[:, None, None].expand(-1, self.samples.shape[0], 1)
        explanations = torch.gather(explanations, dim=-1, index=indices)
        return torch.squeeze(explanations)

    def train(self):
        samples_with_bias = torch.cat([self.samples, torch.ones((self.samples.shape[0], 1), device=self.device)], dim=1)
        linear_classifier = reduce(getattr, self.classifier_layer.split("."), self.model)
        logits = linear_classifier(self.samples)
        labels = softmax_torch(logits, self.samples.shape[0])

        weight_linear, bias_linear = linear_classifier.weight.data, linear_classifier.bias.data
        w_and_b = torch.concatenate([weight_linear.T, bias_linear.unsqueeze(0)])
        model = RepresenterSoftmax(w_and_b, self.device)

        x = nn.Parameter(samples_with_bias.to(self.device))
        y = nn.Parameter(labels.to(self.device))

        N = len(labels)
        min_loss = self.min_loss
        optimizer = optim.SGD([model.W], lr=self.lr)
        if self.show_progress:
            pbar = tqdm(range(self.epoch), desc="Representer Training | Epoch: 0 | Loss: 0 | Phi Loss: 0 | Grad: 0")

        for epoch in range(self.epoch):
            phi_loss = 0
            optimizer.zero_grad()
            (Phi, L2) = model(x, y)
            loss = L2 * self.lmbd + Phi / N
            phi_loss += (Phi / N).detach().cpu().numpy()
            loss.backward()
            temp_W = model.W.data

            if model.W.grad is None:
                raise ValueError("Gradient is None")

            grad_loss = torch.mean(torch.abs(model.W.grad)).detach().cpu().numpy()

            # save the W with lowest loss
            if grad_loss < min_loss:
                if epoch == 0:
                    init_grad = grad_loss
                min_loss = grad_loss
                best_W = temp_W
                if min_loss < init_grad / 200:
                    logger.info("Stopping criteria reached in epoch :{}".format(epoch))
                    break
            self.backtracking_line_search(model, model.W.grad, x, y, loss, N)
            if self.show_progress:
                pbar.set_description(
                    f"Representer Training | Epoch: {epoch:4d} | Loss: {loss.detach().cpu().numpy():.4f} |"
                    f" Phi Loss: {phi_loss:.4f} | Grad: {grad_loss:.4f}"
                )

                pbar.update(1)

        # calculate w based on the representer theorem's decomposition
        temp = torch.matmul(x, nn.Parameter(best_W.to(self.device), requires_grad=True))
        self.learned_weight = best_W.T
        softmax_value = softmax_torch(temp, N)
        # derivative of softmax cross entropy
        weight_matrix = softmax_value - y
        weight_matrix = torch.div(weight_matrix, (-2.0 * self.lmbd * N))

        self.coefficients = weight_matrix

        # save weight matrix to cache
        torch.save(weight_matrix, os.path.join(self.cache_dir, f"{self.model_id}_repr_weights.pt"))

    def backtracking_line_search(self, model, grad, x, y, val, N):
        t = 10.0
        beta = 0.5
        W_O = model.W.detach().cpu().numpy()
        grad_np = grad.detach().cpu().numpy()

        while True:
            model.W = nn.Parameter(torch.from_numpy(W_O - t * grad_np).to(self.device), requires_grad=True)
            (Phi, L2) = model(x, y)
            val_n = Phi / N + L2 * self.lmbd
            if t < self.epsilon:
                break
            if (val_n - val + t * torch.norm(grad) ** 2 / 2).detach().cpu().numpy() >= 0:
                t = beta * t
            else:
                break

    def self_influence(self, batch_size: int = 32) -> torch.Tensor:
        """
        For representer points, we define the self-influence as the coefficients of
        the representer points, as per Sec. 4.1 of the original paper (Yeh et al., 2018).

        :param batch_size:
        :param kwargs:
        :return:
        """

        # coefficients for each training label
        return self.coefficients[torch.arange(self.coefficients.shape[0]), self.labels]<|MERGE_RESOLUTION|>--- conflicted
+++ resolved
@@ -15,11 +15,8 @@
 SOFTWARE.
 
 """
-<<<<<<< HEAD
+
 import logging
-=======
-
->>>>>>> 2a2dfe6d
 import os
 import warnings
 from functools import reduce
