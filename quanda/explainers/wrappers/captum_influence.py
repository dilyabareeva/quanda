--- conflicted
+++ resolved
@@ -343,75 +343,6 @@
     """
     Class for Arnoldi Influence Function wrapper.
     This implements the ArnoldiInfluence method of (1) to compute influence function explanations (2).
-<<<<<<< HEAD
-=======
-
-    Parameters
-    ----------
-    model : Union[torch.nn.Module, pl.LightningModule]
-        The model to be used for the influence computation.
-    train_dataset : torch.utils.data.Dataset
-        Training dataset to be used for the influence computation.
-    checkpoint : str
-        Checkpoint file for the model.
-    loss_fn : Union[torch.nn.Module, Callable], optional
-        Loss function which is applied to the model. Required to be a reduction='none' loss.
-        Defaults to CrossEntropyLoss with reduction='none'.
-    checkpoints_load_func : Optional[Callable], optional
-        Function to load checkpoints. If None, a default function is used. Defaults to None.
-    layers : Optional[List[str]], optional
-        Layers used to compute the gradients. If None, all layers are used. Defaults to None.
-    batch_size : int, optional
-        Batch size used for iterating over the dataset. Defaults to 1.
-    hessian_dataset : Optional[torch.utils.data.Dataset], optional
-        Dataset for calculating the Hessian. It should be smaller than train_dataset.
-        If None, the entire train_dataset is used. Defaults to None.
-    test_loss_fn : Optional[Union[torch.nn.Module, Callable]], optional
-        Loss function which is used for the test samples. If None, loss_fn is used. Defaults to None.
-    projection_dim : int, optional
-        Captum's ArnoldiInfluenceFunction produces a low-rank approximation of the (inverse) Hessian.
-        projection_dim is the rank of that approximation. Defaults to 50.
-    seed : int, optional
-        Random seed for reproducibility. Defaults to 0.
-    arnoldi_dim : int, optional
-        Calculating the low-rank approximation of the (inverse) Hessian requires approximating
-        the Hessian's top eigenvectors / eigenvalues.
-        This is done by first computing a Krylov subspace via the Arnoldi iteration,
-        and then finding the top eigenvectors / eigenvalues of the restriction of the Hessian to the Krylov subspace.
-        Because only the top eigenvectors / eigenvalues computed in the restriction will be similar to those in the full space,
-        `arnoldi_dim` should be chosen to be larger than `projection_dim`.
-        Defaults to 200.
-    arnoldi_tol : float, optional
-        After many iterations, the already-obtained basis vectors may already approximately span the Krylov subspace,
-        in which case the addition of additional basis vectors involves normalizing a vector with a small norm.
-        These vectors are not necessary to include in the basis and furthermore, their small norm leads to numerical issues.
-        Therefore we stop the Arnoldi iteration when the addition of additional vectors involves normalizing a vector with norm
-        below a certain threshold. This argument specifies that threshold. Defaults to 1e-1.
-    hessian_reg : float, optional
-        After computing the basis for the Krylov subspace, the restriction of the Hessian to the
-        subspace may not be positive definite, which is required, as we compute a low-rank approximation
-        of its square root via eigen-decomposition. `hessian_reg` adds an entry to the diagonals of the
-        restriction of the Hessian to encourage it to be positive definite. This argument specifies that entry.
-        Note that the regularized Hessian (i.e. with `hessian_reg` added to its diagonals) does not actually need
-        to be positive definite - it just needs to have at least 1 positive eigenvalue.
-        Defaults to 1e-3.
-    hessian_inverse_tol : float, optional
-        The tolerance to use when computing the pseudo-inverse of the (square root of) hessian,
-        restricted to the Krylov subspace. Defaults to 1e-4.
-    projection_on_cpu : bool, optional
-        Whether to move the projection, i.e. low-rank approximation of the inverse Hessian, to cpu, to save gpu memory.
-        Defaults to True.
-    show_progress : bool, optional
-        Whether to display a progress bar. Defaults to False.
-    model_id : Optional[str], optional
-        Identifier for the model. Defaults to None.
-    cache_dir : str, optional
-        Directory for caching results. Defaults to "./cache".
-    device : Union[str, torch.device], optional
-        Device to run the computation on. Defaults to "cpu".
-    **explainer_kwargs : Any
-        Additional keyword arguments passed to the explainer.
->>>>>>> 578e07dd
 
     Notes
     ------
