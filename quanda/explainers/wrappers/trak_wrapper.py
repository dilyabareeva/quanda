import logging
import warnings
from importlib.util import find_spec
from typing import Any, Iterable, List, Literal, Optional, Sized, Union

import torch
from trak import TRAKer
from trak.modelout_functions import AbstractModelOutput
from trak.projectors import BasicProjector, CudaProjector, NoOpProjector
from trak.utils import get_matrix_mult

from quanda.explainers.base import Explainer
from quanda.explainers.utils import (
    explain_fn_from_explainer,
    self_influence_fn_from_explainer,
)

logger = logging.getLogger(__name__)


TRAKProjectorLiteral = Literal["cuda", "noop", "basic"]
TRAKProjectionTypeLiteral = Literal["rademacher", "normal"]

projector_cls = {
    "cuda": CudaProjector,
    "basic": BasicProjector,
    "noop": NoOpProjector,
}


class TRAK(Explainer):
    """Interface for the TRAK (1) explainer as given by the official TRAK library (2).

    Attributes
    ----------
    model : torch.nn.Module
        The model to be explained.
    dataset : torch.utils.data.Dataset
        The training dataset used to train the model.
    model_id : str
        The model identifier.
    cache_dir : str
        The directory to save the TRAK cache.
    traker: TRAKer
        The TRAKer object that is used to explain the model.

    Notes
    -----
    We refer the user to the official TRAK library [2] for more information on the details of parameters explainer.

    References
    ----------
    1) Sung Min Park, Kristian Georgiev, Andrew Ilyas, Guillaume Leclerc,
        and Aleksander Mądry. 2023. "TRAK: attributing model behavior at scale".
        In Proceedings of the 40th International Conference on Machine Learning" (ICML'23), Vol. 202.
        JMLR.org, Article 1128, 27074–27113.
    2) https://github.com/MadryLab/trak/
    """

    def __init__(
        self,
        model: torch.nn.Module,
        train_dataset: torch.utils.data.Dataset,
        model_id: str,
        cache_dir: str = "./cache",
        task: Union[AbstractModelOutput, str] = "image_classification",
        projector: TRAKProjectorLiteral = "basic",
        proj_dim: int = 2048,
        proj_type: TRAKProjectionTypeLiteral = "normal",
        seed: int = 42,
        batch_size: int = 32,
        params_ldr: Optional[Iterable] = None,
        load_from_disk: bool = True,
    ):
<<<<<<< HEAD
        logging.info("Initializing TRAK explainer...")
=======
        """Initializes the TRAK explainer.

        Parameters
        ----------
        model : torch.nn.Module
            The model to be explained.
        train_dataset : torch.utils.data.Dataset
            The training dataset used to train the model.
        model_id : str
            The model identifier.
        cache_dir : str
            The directory to save the TRAK cache.
        task : Union[AbstractModelOutput, str], optional
            The task of the model, by default "image_classification"
        projector : TRAKProjectorLiteral, optional
            The projector to be used, by default "basic"
        proj_dim : int, optional
            The projection dimension, by default 2048
        proj_type : TRAKProjectionTypeLiteral, optional
            The projection type, by default "normal"
        seed : int, optional
            The seed for the projector, by default 42
        batch_size : int, optional
            The batch size, by default 32
        params_ldr : Optional[Iterable], optional
            Generator of model parameters, by default None, which uses all parameters
        """
>>>>>>> 2a2dfe6d
        super(TRAK, self).__init__(
            model=model,
            train_dataset=train_dataset,
            model_id=model_id,
            cache_dir=cache_dir,
        )
        self.dataset = train_dataset
        self.proj_dim = proj_dim
        self.batch_size = batch_size
        self.cache_dir = cache_dir if cache_dir is not None else f"./trak_{model_id}_cache"

        num_params_for_grad = 0
        params_iter = params_ldr if params_ldr is not None else self.model.parameters()
        for p in list(params_iter):
            num_params_for_grad = num_params_for_grad + p.numel()

        # Check if traker was installer with the ["cuda"] option
        if projector == "cuda":
            if find_spec("fast_jl"):
                projector = "cuda"
            else:
                warnings.warn("Could not find cuda installation of TRAK. Defaulting to BasicProjector.")
                projector = "basic"

        projector_kwargs = {
            "grad_dim": num_params_for_grad,
            "proj_dim": proj_dim,
            "proj_type": proj_type,
            "seed": seed,
            "device": self.device,
        }
        if projector == "cuda":
            projector_kwargs["max_batch_size"] = self.batch_size
        projector_obj = projector_cls[projector](**projector_kwargs)

        self.traker = TRAKer(
            model=model,
            task=task,
            train_set_size=self.dataset_length,
            projector=projector_obj,
            proj_dim=proj_dim,
            projector_seed=seed,
            save_dir=self.cache_dir,
            device=str(self.device),
            use_half_precision=False,
            load_from_save_dir=load_from_disk,
        )
        self.traker.load_checkpoint(self.model.state_dict(), model_id=0)

        # Train the TRAK explainer: featurize the training data
        ld = torch.utils.data.DataLoader(self.dataset, batch_size=self.batch_size)
        for i, (x, y) in enumerate(iter(ld)):
            batch = x.to(self.device), y.to(self.device)
            self.traker.featurize(batch=batch, inds=torch.tensor([i * self.batch_size + j for j in range(x.shape[0])]))
        self.traker.finalize_features()

        # finalize_features frees memory so projector.proj_matrix needs to be reconstructed
        if projector == "basic":
            self.traker.projector = projector_cls[projector](**projector_kwargs)

    @property
    def dataset_length(self) -> int:
        """
        By default, the length of the dataset is calculated by checking if the dataset is an instance of Sized.
        If not, a DataLoader is created to calculate the length.

        Returns
        -------
        int
            The length of the training dataset.
        """
        if isinstance(self.dataset, Sized):
            return len(self.dataset)
        dl = torch.utils.data.DataLoader(self.dataset, batch_size=1)
        return len(dl)

    def explain(self, test: torch.Tensor, targets: Union[List[int], torch.Tensor]):
        """Generates explanations for the given test inputs.

        Parameters
        ----------
        test : torch.Tensor
            The test inputs for which explanations are generated.
        targets : Optional[Union[List[int], torch.Tensor]], optional
            The model outputs to explain per test input, by default None.

        Returns
        -------
        torch.Tensor
            The explanations generated by the explainer."""
        test = test.to(self.device)
        targets = self._process_targets(targets)

        grads = self.traker.gradient_computer.compute_per_sample_grad(batch=(test, targets))

        g_target = self.traker.projector.project(grads, model_id=self.traker.saver.current_model_id)
        g_target /= self.traker.normalize_factor

        g = torch.as_tensor(self.traker.saver.current_store["features"], device=self.device)

        out_to_loss = self.traker.saver.current_store["out_to_loss"]

        explanations = get_matrix_mult(g, g_target).detach().cpu() * out_to_loss

        return explanations.T


def trak_explain(
    model: torch.nn.Module,
    model_id: str,
    test_tensor: torch.Tensor,
    train_dataset: torch.utils.data.Dataset,
    cache_dir: str = "./cache",
    explanation_targets: Optional[Union[List[int], torch.Tensor]] = None,
    **kwargs: Any,
) -> torch.Tensor:
    """Functional interface for the `TRAK` explainer.

    Parameters
    ----------
    model : Union[torch.nn.Module, pl.LightningModule]
        The model to be explained.
    test_tensor : torch.Tensor
        The test inputs for which explanations are generated.
    train_dataset : torch.utils.data.Dataset
        The training dataset used to train the model.
    explanation_targets : Optional[Union[List[int], torch.Tensor]], optional
        The target model outputs to explain, by default None.
    model_id : Optional[str], optional
        Identifier for the model, by default None.
    cache_dir : Optional[str], optional
        The directory to use for caching, by default None.

    Returns
    -------
    torch.Tensor
        The attributions for the test inputs."""
    return explain_fn_from_explainer(
        explainer_cls=TRAK,
        model=model,
        model_id=model_id,
        cache_dir=cache_dir,
        test_tensor=test_tensor,
        targets=explanation_targets,
        train_dataset=train_dataset,
        **kwargs,
    )


def trak_self_influence(
    model: torch.nn.Module,
    model_id: str,
    train_dataset: torch.utils.data.Dataset,
    cache_dir: str = "./cache",
    batch_size: int = 32,
    **kwargs: Any,
) -> torch.Tensor:
    """Functional interface for the `TRAK` self-influence explainer.

    Parameters
    ----------
    model : Union[torch.nn.Module, pl.LightningModule]
        The model to be explained.
    model_id : str
        Identifier for the model.
    cache_dir : Optional[str]
        The directory to use for caching.
    train_dataset : torch.utils.data.Dataset
        The training dataset used to train the model.
    batch_size : int, optional
        The batch size, by default 32.

    Returns
    -------
    torch.Tensor
        The self-influence scores."""
    return self_influence_fn_from_explainer(
        explainer_cls=TRAK,
        model=model,
        model_id=model_id,
        cache_dir=cache_dir,
        train_dataset=train_dataset,
        batch_size=batch_size,
        **kwargs,
    )<|MERGE_RESOLUTION|>--- conflicted
+++ resolved
@@ -72,9 +72,6 @@
         params_ldr: Optional[Iterable] = None,
         load_from_disk: bool = True,
     ):
-<<<<<<< HEAD
-        logging.info("Initializing TRAK explainer...")
-=======
         """Initializes the TRAK explainer.
 
         Parameters
@@ -102,7 +99,9 @@
         params_ldr : Optional[Iterable], optional
             Generator of model parameters, by default None, which uses all parameters
         """
->>>>>>> 2a2dfe6d
+
+        logging.info("Initializing TRAK explainer...")
+
         super(TRAK, self).__init__(
             model=model,
             train_dataset=train_dataset,
