from quanda.explainers.wrappers.captum_influence import (
    CaptumArnoldi,
    CaptumInfluence,
    CaptumSimilarity,
    CaptumTracInCP,
    CaptumTracInCPFastRandProj,
    captum_arnoldi_explain,
    captum_arnoldi_self_influence,
    captum_similarity_explain,
    captum_similarity_self_influence,
    captum_tracincp_explain,
    captum_tracincp_fast_rand_proj_explain,
    captum_tracincp_fast_rand_proj_self_influence,
    captum_tracincp_self_influence,
)

from quanda.explainers.wrappers.trak_wrapper import TRAK, trak_explain, trak_self_influence

__all__ = [
    "CaptumInfluence",
    "CaptumSimilarity",
    "captum_similarity_explain",
    "captum_similarity_self_influence",
    "CaptumArnoldi",
    "captum_arnoldi_explain",
    "captum_arnoldi_self_influence",
    "CaptumTracInCP",
    "captum_tracincp_explain",
    "captum_tracincp_self_influence",
<<<<<<< HEAD
    "TRAK",
    "trak_explain",
    "trak_self_influence",
=======
    "CaptumTracInCPFastRandProj",
    "captum_tracincp_fast_rand_proj_explain",
    "captum_tracincp_fast_rand_proj_self_influence",
>>>>>>> f4d185f3
]<|MERGE_RESOLUTION|>--- conflicted
+++ resolved
@@ -27,13 +27,10 @@
     "CaptumTracInCP",
     "captum_tracincp_explain",
     "captum_tracincp_self_influence",
-<<<<<<< HEAD
     "TRAK",
     "trak_explain",
     "trak_self_influence",
-=======
     "CaptumTracInCPFastRandProj",
     "captum_tracincp_fast_rand_proj_explain",
     "captum_tracincp_fast_rand_proj_self_influence",
->>>>>>> f4d185f3
 ]