from quanda.metrics.base import GlobalMetric, Metric
from quanda.metrics import localization, randomization, unnamed
<<<<<<< HEAD
from quanda.metrics.aggr_strategies import (
    GlobalAggrStrategy,
    GlobalSelfInfluenceStrategy,
)
=======
from quanda.metrics.base import Metric
>>>>>>> f4d185f3

__all__ = [
    "Metric",
    "randomization",
    "localization",
    "unnamed",
]<|MERGE_RESOLUTION|>--- conflicted
+++ resolved
@@ -1,13 +1,5 @@
-from quanda.metrics.base import GlobalMetric, Metric
 from quanda.metrics import localization, randomization, unnamed
-<<<<<<< HEAD
-from quanda.metrics.aggr_strategies import (
-    GlobalAggrStrategy,
-    GlobalSelfInfluenceStrategy,
-)
-=======
 from quanda.metrics.base import Metric
->>>>>>> f4d185f3
 
 __all__ = [
     "Metric",
