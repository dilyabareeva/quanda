--- conflicted
+++ resolved
@@ -2,12 +2,8 @@
 
 import torch
 
-<<<<<<< HEAD
-from quanda.metrics import Metric
-=======
 from quanda.metrics.base import Metric
 from quanda.tasks.proponents_per_sample import ProponentsPerSample
->>>>>>> f4d185f3
 
 
 class TopKOverlapMetric(Metric):
