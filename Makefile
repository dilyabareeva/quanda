--- conflicted
+++ resolved
@@ -6,16 +6,14 @@
 style:
 	black .
 	python -m flake8 . --pytest-parametrize-names-type=csv
-	python -m mypy quanda --check-untyped-defs
+	python -m isort .
+	python -m mypy src --check-untyped-defs
 	rm -f .coverage
 	rm -f .coverage.*
 	find . | grep -E "(__pycache__|\.pyc|\.pyo)" | xargs rm -rf
 	find . | grep -E ".pytest_cache" | xargs rm -rf
 	find . | grep -E ".mypy_cache" | xargs rm -rf
-<<<<<<< HEAD
-=======
 	find . | grep -E "./checkpoints" | xargs rm -rf
->>>>>>> 6ddd4a84
 	find . | grep -E "*eff-info" | xargs rm -rf
 	find . | grep -E ".build" | xargs rm -rf
 	find . | grep -E ".htmlcov" | xargs rm -rf
