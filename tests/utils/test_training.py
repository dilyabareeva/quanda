import copy

import pytest
import torch

<<<<<<< HEAD
from quanda.utils.training import Trainer, BasicLightningModule
=======
from src.utils.training.trainer import Trainer
>>>>>>> 6ddd4a84


@pytest.mark.utils
@pytest.mark.parametrize(
    "test_id, init_model, dataloader, optimizer, lr, criterion, scheduler, scheduler_kwargs, \
    max_epochs, val_dataloaders, early_stopping, early_stopping_kwargs",
    [
        (
            "mnist",
            "load_init_mnist_model",
            "load_mnist_dataloader",
            "torch_sgd_optimizer",
            0.01,
            "torch_cross_entropy_loss_object",
            "torch_constant_lr_scheduler_type",
            {"last_epoch": -1},
            3,
            "load_mnist_dataloader",
            False,
            {},
        ),
    ],
)
def test_trainer(
    test_id,
    init_model,
    dataloader,
    optimizer,
    lr,
    criterion,
    scheduler,
    scheduler_kwargs,
    max_epochs,
    val_dataloaders,
    early_stopping,
    early_stopping_kwargs,
    request,
):
    model = request.getfixturevalue(init_model)
    dataloader = request.getfixturevalue(dataloader)
    optimizer = request.getfixturevalue(optimizer)
    scheduler = request.getfixturevalue(scheduler)
    criterion = request.getfixturevalue(criterion)
    old_model = copy.deepcopy(model)

    trainer = Trainer(
        max_epochs=max_epochs,
        optimizer=optimizer,
        lr=lr,
        criterion=criterion,
        scheduler=scheduler,
        scheduler_kwargs=scheduler_kwargs,
    )

    model = trainer.fit(
        model=model,
        train_dataloaders=dataloader,
        val_dataloaders=dataloader,
        max_epochs=max_epochs,
    )

    for param1, param2 in zip(old_model.parameters(), model.parameters()):
        assert not torch.allclose(param1.data, param2.data), "Test failed."<|MERGE_RESOLUTION|>--- conflicted
+++ resolved
@@ -3,11 +3,7 @@
 import pytest
 import torch
 
-<<<<<<< HEAD
-from quanda.utils.training import Trainer, BasicLightningModule
-=======
 from src.utils.training.trainer import Trainer
->>>>>>> 6ddd4a84
 
 
 @pytest.mark.utils
