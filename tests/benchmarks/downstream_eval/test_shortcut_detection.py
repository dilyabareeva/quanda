import math

import lightning as L
import pytest
import torch

from quanda.benchmarks.downstream_eval import ShortcutDetection
from quanda.explainers.wrappers.captum_influence import CaptumSimilarity
from quanda.utils.functions.similarities import cosine_similarity
from quanda.utils.training.trainer import Trainer


@pytest.mark.tested
@pytest.mark.parametrize(
    "test_id, init_method, model, optimizer, lr, criterion, max_epochs, dataset, sample_fn, n_classes, shortcut_cls,"
    "shortcut_indices, p, seed, batch_size, explainer_cls, expl_kwargs, filter_by_class, expected_score",
    [
        (
            "mnist",
            "generate",
            "load_mnist_model",
            "torch_sgd_optimizer",
            0.01,
            "torch_cross_entropy_loss_object",
            0,
            "load_mnist_dataset",
            "mnist_white_square_transformation",
            10,
            1,
            None,
            1.0,
            27,
            8,
            CaptumSimilarity,
            {"layers": "fc_2", "similarity_metric": cosine_similarity},
            True,
            0.0,
        ),
        (
            "mnist",
            "assemble",
            "load_mnist_model",
            "torch_sgd_optimizer",
            0.01,
            "torch_cross_entropy_loss_object",
            0,
            "load_mnist_dataset",
            "mnist_white_square_transformation",
            10,
            1,
            [3, 6],
            1.0,
            27,
            8,
            CaptumSimilarity,
            {"layers": "fc_2", "similarity_metric": cosine_similarity},
            False,
            1.0,
        ),
    ],
)
def test_shortcut_detection(
    test_id,
    init_method,
    model,
    optimizer,
    lr,
    criterion,
    max_epochs,
    dataset,
    sample_fn,
    n_classes,
    shortcut_cls,
    shortcut_indices,
    p,
    seed,
    batch_size,
    explainer_cls,
    expl_kwargs,
    filter_by_class,
    expected_score,
    tmp_path,
    request,
):
    model = request.getfixturevalue(model)
    optimizer = request.getfixturevalue(optimizer)
    criterion = request.getfixturevalue(criterion)
    dataset = request.getfixturevalue(dataset)
    sample_fn = request.getfixturevalue(sample_fn)
    expl_kwargs = {**expl_kwargs, "model_id": "test", "cache_dir": str(tmp_path)}
    if init_method == "generate":
        trainer = Trainer(
            max_epochs=max_epochs,
            optimizer=optimizer,
            lr=lr,
            criterion=criterion,
        )

        dst_eval = ShortcutDetection.generate(
            model=model,
            trainer=trainer,
            train_dataset=dataset,
            n_classes=n_classes,
<<<<<<< HEAD
            eval_dataset=dataset,
            poisoned_cls=poisoned_cls,
=======
            shortcut_cls=shortcut_cls,
>>>>>>> 57b8b85f
            p=p,
            sample_fn=sample_fn,
            trainer_fit_kwargs={"max_epochs": max_epochs},
            seed=seed,
            batch_size=batch_size,
        )
    elif init_method == "assemble":
        dst_eval = ShortcutDetection.assemble(
            model=model,
            train_dataset=dataset,
            n_classes=n_classes,
            eval_dataset=dataset,
            p=p,
            shortcut_cls=shortcut_cls,
            shortcut_indices=shortcut_indices,
            sample_fn=sample_fn,
            batch_size=batch_size,
        )
    else:
        raise ValueError(f"Invalid init_method: {init_method}")

    results = dst_eval.evaluate(
        explainer_cls=explainer_cls,
        expl_kwargs=expl_kwargs,
        cache_dir=str(tmp_path),
        model_id="default_model_id",
        filter_by_class=filter_by_class,
        batch_size=batch_size,
    )
    assert math.isclose(results["score"], expected_score, abs_tol=0.00001)


@pytest.mark.tested
@pytest.mark.parametrize(
    "test_id, pl_module, optimizer, lr, criterion, max_epochs, dataset, sample_fn, n_classes, shortcut_cls,"
    "shortcut_indices, p, seed, batch_size, explainer_cls, expl_kwargs, expected_score",
    [
        (
            "mnist",
            "load_mnist_pl_module",
            "torch_sgd_optimizer",
            0.01,
            "torch_cross_entropy_loss_object",
            0,
            "load_mnist_dataset",
            "mnist_white_square_transformation",
            10,
            1,
            None,
            1.0,
            27,
            8,
            CaptumSimilarity,
            {"layers": "model.fc_2", "similarity_metric": cosine_similarity},
            0.29325,
        ),
    ],
)
def test_shortcut_detection_generate_from_pl_module(
    test_id,
    pl_module,
    optimizer,
    lr,
    criterion,
    max_epochs,
    dataset,
    sample_fn,
    n_classes,
    shortcut_cls,
    shortcut_indices,
    p,
    seed,
    batch_size,
    explainer_cls,
    expl_kwargs,
    expected_score,
    tmp_path,
    request,
):
    pl_module = request.getfixturevalue(pl_module)
    dataset = request.getfixturevalue(dataset)
    expl_kwargs = {**expl_kwargs, "model_id": "test", "cache_dir": str(tmp_path)}
    trainer = L.Trainer(max_epochs=max_epochs)
    sample_fn = request.getfixturevalue(sample_fn)
    dst_eval = ShortcutDetection.generate(
        model=pl_module,
        trainer=trainer,
        train_dataset=dataset,
        n_classes=n_classes,
<<<<<<< HEAD
        eval_dataset=dataset,
        poisoned_cls=poisoned_cls,
=======
        shortcut_cls=shortcut_cls,
>>>>>>> 57b8b85f
        p=p,
        sample_fn=sample_fn,
        trainer_fit_kwargs={},
        seed=seed,
        batch_size=batch_size,
    )

    results = dst_eval.evaluate(
        explainer_cls=explainer_cls,
        expl_kwargs=expl_kwargs,
        cache_dir=str(tmp_path),
        model_id="default_model_id",
        batch_size=batch_size,
        filter_by_class=True,
        filter_by_prediction=False,
    )
    assert math.isclose(results["score"], expected_score, abs_tol=0.00001)<|MERGE_RESOLUTION|>--- conflicted
+++ resolved
@@ -101,12 +101,8 @@
             trainer=trainer,
             train_dataset=dataset,
             n_classes=n_classes,
-<<<<<<< HEAD
             eval_dataset=dataset,
-            poisoned_cls=poisoned_cls,
-=======
             shortcut_cls=shortcut_cls,
->>>>>>> 57b8b85f
             p=p,
             sample_fn=sample_fn,
             trainer_fit_kwargs={"max_epochs": max_epochs},
@@ -196,12 +192,8 @@
         trainer=trainer,
         train_dataset=dataset,
         n_classes=n_classes,
-<<<<<<< HEAD
         eval_dataset=dataset,
-        poisoned_cls=poisoned_cls,
-=======
         shortcut_cls=shortcut_cls,
->>>>>>> 57b8b85f
         p=p,
         sample_fn=sample_fn,
         trainer_fit_kwargs={},
