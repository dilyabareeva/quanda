<<<<<<< HEAD
=======
from abc import ABC, abstractmethod
import json
import torch
from typing import Union


class Metric(ABC):
    name = "BaseMetricClass"

    @abstractmethod
    def __init__(self, train: torch.utils.data.Dataset, test: torch.utils.data.Dataset):
        pass

    @abstractmethod
    def __call__(self, *args, **kwargs):
        pass

    @abstractmethod
    def get_result(self, dir: str):
        pass

    def write_result(self, result_dict: dict, dir: str, file_name: str) -> None:
        with open(f"{dir}/{file_name}", 'w', encoding='utf-8') as f:
            json.dump(self.to_float(result_dict), f, ensure_ascii=False, indent=4)
        print(result_dict)

    @staticmethod
    def to_float(results: Union[dict, str, torch.Tensor]) -> Union[dict, str, torch.Tensor]:
        if isinstance(results, dict):
            return {key: Metric.to_float(r) for key, r in results.items()}
        elif isinstance(results, str):
            return results
        else:
            return np.array(results).astype(float).tolist()
>>>>>>> 0aa80ab5
<|MERGE_RESOLUTION|>--- conflicted
+++ resolved
@@ -1,9 +1,8 @@
-<<<<<<< HEAD
-=======
 from abc import ABC, abstractmethod
-import json
+from typing import Union
+
+import numpy as np
 import torch
-from typing import Union
 
 
 class Metric(ABC):
@@ -21,11 +20,6 @@
     def get_result(self, dir: str):
         pass
 
-    def write_result(self, result_dict: dict, dir: str, file_name: str) -> None:
-        with open(f"{dir}/{file_name}", 'w', encoding='utf-8') as f:
-            json.dump(self.to_float(result_dict), f, ensure_ascii=False, indent=4)
-        print(result_dict)
-
     @staticmethod
     def to_float(results: Union[dict, str, torch.Tensor]) -> Union[dict, str, torch.Tensor]:
         if isinstance(results, dict):
@@ -33,5 +27,4 @@
         elif isinstance(results, str):
             return results
         else:
-            return np.array(results).astype(float).tolist()
->>>>>>> 0aa80ab5
+            return np.array(results).astype(float).tolist()