--- conflicted
+++ resolved
@@ -42,14 +42,6 @@
 
 html_theme = "furo"
 html_static_path = ["_static"]
-<<<<<<< HEAD
-html_logo = "_static/quanda_white.png"
-templates_path = ["_templates"]
-html_css_files = ["css/table_line_wrapping.css"]
-
-# -- Extension configuration -------------------------------------------------
-
-=======
 html_theme_options = {
     "light_logo": "quanda_panda_no_bg.png",
     "dark_logo": "quanda_panda_black_bg.png",
@@ -68,7 +60,6 @@
 }
 
 # -- Extension configuration ------------------------------------------------
->>>>>>> 7c6563a8
 autodoc_default_options = {
     "special-members": "__call__, __init__",
 }
