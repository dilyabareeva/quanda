--- conflicted
+++ resolved
@@ -13,11 +13,8 @@
     "lightning>=1.4.0",
     "torchmetrics>=1.4.0",
     "tqdm>=4.0.0",
-<<<<<<< HEAD
     "annoy>=1.17.0",
-=======
     "datasets>=2.0.0",
->>>>>>> ff66c676
 ]
 dynamic = ["version"]
 
